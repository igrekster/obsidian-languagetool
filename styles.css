.lt-minor {
<<<<<<< HEAD
    text-decoration: underline;
    text-decoration-color: #FFFF00;
    text-decoration-thickness: 5;
	background-color: rgba(255, 255, 0, .15);
}

.lt-major {
    text-decoration: underline;
    text-decoration-color: #FF0000;
    text-decoration-thickness: 5;
    cursor: pointer;
	background-color: rgba(255, 0, 0, .15);
=======
  text-decoration: underline;
  text-decoration-color: yellow;
  text-decoration-thickness: 5;
}

.lt-major {
  text-decoration: underline;
  text-decoration-color: red;
  text-decoration-thickness: 5;
  cursor: pointer;
>>>>>>> f2ced9df
}


.lt-predictions-container {
<<<<<<< HEAD
	transform-origin:top; 
	animation-duration: 0.3s;
	animation-name: lineInserted;
	transition: height 0.1s;
	position: relative;
	display: grid;
	grid-gap: 0.2rem;
	text-align: center;
	grid-template-columns: 1fr;
	width: 100%;
	max-width: 24rem;
	padding: 1rem;
	background: hsla(0, 0%, 100%, 0.25);
	z-index: 1;
	-webkit-backdrop-filter: blur(12px);
	backdrop-filter: blur(12px);
	border-radius: 0.5rem;
	border: 1px solid hsla(0, 0%, 100%, 0.25);
	opacity: 1;
}

.lt-predictions-container button {
	transition-delay: 0.5s;
=======
  position: fixed;
  margin: 0;
  padding: 14px;
  list-style: none;
  text-align: center;
  border-radius: 6px;
  background-color: var(--background-secondary, #3b444b);
  font-family: var(--default-font);
}

.lt-prediction-button {
  background: none;
  border: none;
  font-size: 13px;
  margin: 0 0 0 0;
  color: inherit;
  transition: transform 0.1s ease-out;
  transform: scale(1.0001);
  cursor: pointer;
>>>>>>> f2ced9df
}

.lt-buttoncontainer {
  margin: 5px 5px 5px;
}

.lt-title {
  display: block;
  text-decoration: underline;
}

.lt-message {
<<<<<<< HEAD
    display: block;
}

@keyframes lineInserted {
  from {
    transform:scaleY(0); 
  }
  to {
    transform:scaleY(1); 
  }
=======
  display: block;
>>>>>>> f2ced9df
}<|MERGE_RESOLUTION|>--- conflicted
+++ resolved
@@ -1,5 +1,4 @@
 .lt-minor {
-<<<<<<< HEAD
     text-decoration: underline;
     text-decoration-color: #FFFF00;
     text-decoration-thickness: 5;
@@ -12,23 +11,10 @@
     text-decoration-thickness: 5;
     cursor: pointer;
 	background-color: rgba(255, 0, 0, .15);
-=======
-  text-decoration: underline;
-  text-decoration-color: yellow;
-  text-decoration-thickness: 5;
-}
-
-.lt-major {
-  text-decoration: underline;
-  text-decoration-color: red;
-  text-decoration-thickness: 5;
-  cursor: pointer;
->>>>>>> f2ced9df
 }
 
 
 .lt-predictions-container {
-<<<<<<< HEAD
 	transform-origin:top; 
 	animation-duration: 0.3s;
 	animation-name: lineInserted;
@@ -52,27 +38,6 @@
 
 .lt-predictions-container button {
 	transition-delay: 0.5s;
-=======
-  position: fixed;
-  margin: 0;
-  padding: 14px;
-  list-style: none;
-  text-align: center;
-  border-radius: 6px;
-  background-color: var(--background-secondary, #3b444b);
-  font-family: var(--default-font);
-}
-
-.lt-prediction-button {
-  background: none;
-  border: none;
-  font-size: 13px;
-  margin: 0 0 0 0;
-  color: inherit;
-  transition: transform 0.1s ease-out;
-  transform: scale(1.0001);
-  cursor: pointer;
->>>>>>> f2ced9df
 }
 
 .lt-buttoncontainer {
@@ -85,8 +50,7 @@
 }
 
 .lt-message {
-<<<<<<< HEAD
-    display: block;
+  display: block;
 }
 
 @keyframes lineInserted {
@@ -96,7 +60,4 @@
   to {
     transform:scaleY(1); 
   }
-=======
-  display: block;
->>>>>>> f2ced9df
 }